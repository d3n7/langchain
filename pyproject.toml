--- conflicted
+++ resolved
@@ -70,14 +70,10 @@
 html2text = {version="^2020.1.16", optional=true}
 numexpr = "^2.8.4"
 duckduckgo-search = {version="^2.8.6", optional=true}
-<<<<<<< HEAD
-=======
 azure-cosmos = {version="^4.4.0b1", optional=true}
 lark = {version="^1.1.5", optional=true}
 lancedb = {version = "^0.1", optional = true}
 pexpect = {version = "^4.8.0", optional = true}
-pyvespa = {version = "^0.33.0", optional = true}
->>>>>>> 502ba6a0
 
 [tool.poetry.group.docs.dependencies]
 autodoc_pydantic = "^1.8.0"
